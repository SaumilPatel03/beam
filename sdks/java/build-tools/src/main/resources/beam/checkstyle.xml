--- conflicted
+++ resolved
@@ -108,9 +108,6 @@
     </module>
 
     <module name="IllegalImport">
-<<<<<<< HEAD
-      <property name="illegalPkgs" value="com.google.api.client.repackaged, io.netty.util.internal"/>
-=======
       <property name="illegalPkgs" value="autovalue.shaded, avro.shaded, com.google.api.client.repackaged, com.google.appengine.repackaged, io.netty.util.internal"/>
     </module>
 
@@ -119,7 +116,6 @@
         See: http://checkstyle.sourceforge.net/config_modifier.html#RedundantModifier
       -->
       <property name="tokens" value="METHOD_DEF, VARIABLE_DEF, ANNOTATION_FIELD_DEF, INTERFACE_DEF, CLASS_DEF, ENUM_DEF"/>
->>>>>>> f2fe1ae4
     </module>
 
     <!--
@@ -128,8 +124,6 @@
     -->
     <module name="RegexpSinglelineJava">
       <property name="format" value="com\.google\.api\.client\.util\.(ByteStreams|Charsets|Collections2|Joiner|Lists|Maps|Objects|Preconditions|Sets|Strings|Throwables)"/>
-<<<<<<< HEAD
-=======
     </module>
 
     <!--
@@ -138,7 +132,6 @@
     <module name="RegexpSinglelineJava">
       <property name="format" value="^import com.google.common.base.Preconditions;$"/>
       <property name="message" value="Static import functions from Guava Preconditions"/>
->>>>>>> f2fe1ae4
     </module>
 
     <module name="UnusedImports">
