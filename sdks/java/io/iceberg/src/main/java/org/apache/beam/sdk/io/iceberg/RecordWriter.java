/*
 * Licensed to the Apache Software Foundation (ASF) under one
 * or more contributor license agreements.  See the NOTICE file
 * distributed with this work for additional information
 * regarding copyright ownership.  The ASF licenses this file
 * to you under the Apache License, Version 2.0 (the
 * "License"); you may not use this file except in compliance
 * with the License.  You may obtain a copy of the License at
 *
 *     http://www.apache.org/licenses/LICENSE-2.0
 *
 * Unless required by applicable law or agreed to in writing, software
 * distributed under the License is distributed on an "AS IS" BASIS,
 * WITHOUT WARRANTIES OR CONDITIONS OF ANY KIND, either express or implied.
 * See the License for the specific language governing permissions and
 * limitations under the License.
 */
package org.apache.beam.sdk.io.iceberg;

import java.io.IOException;
import org.apache.beam.sdk.metrics.Counter;
import org.apache.beam.sdk.metrics.Metrics;
import org.apache.iceberg.DataFile;
import org.apache.iceberg.FileFormat;
import org.apache.iceberg.MetricsConfig;
import org.apache.iceberg.PartitionKey;
import org.apache.iceberg.Table;
import org.apache.iceberg.avro.Avro;
import org.apache.iceberg.catalog.Catalog;
import org.apache.iceberg.data.Record;
import org.apache.iceberg.data.parquet.GenericParquetWriter;
import org.apache.iceberg.encryption.EncryptedOutputFile;
import org.apache.iceberg.encryption.EncryptionKeyMetadata;
import org.apache.iceberg.io.DataWriter;
import org.apache.iceberg.io.FileIO;
import org.apache.iceberg.io.OutputFile;
import org.apache.iceberg.parquet.Parquet;
import org.slf4j.Logger;
import org.slf4j.LoggerFactory;

class RecordWriter {
  private static final Logger LOG = LoggerFactory.getLogger(RecordWriter.class);
  private final Counter activeIcebergWriters =
      Metrics.counter(RecordWriter.class, "activeIcebergWriters");
  private final Counter dataFilesWritten = Metrics.counter(RecordWriter.class, "dataFilesWritten");
  private final DataWriter<Record> icebergDataWriter;
  private final Table table;
  private final String absoluteFilename;
  private final FileFormat fileFormat;

  RecordWriter(
      Catalog catalog, IcebergDestination destination, String filename, PartitionKey partitionKey)
      throws IOException {
    this(
        catalog.loadTable(destination.getTableIdentifier()),
        destination.getFileFormat(),
        filename,
        partitionKey);
  }

  RecordWriter(Table table, FileFormat fileFormat, String filename, PartitionKey partitionKey)
      throws IOException {
    this.table = table;
    this.fileFormat = fileFormat;

    MetricsConfig metricsConfig = MetricsConfig.forTable(table);

    if (table.spec().isUnpartitioned()) {
      absoluteFilename =
          fileFormat.addExtension(table.locationProvider().newDataLocation(filename));
    } else {
      absoluteFilename =
          fileFormat.addExtension(
              table.locationProvider().newDataLocation(table.spec(), partitionKey, filename));
    }
    OutputFile outputFile;
    EncryptionKeyMetadata keyMetadata;
    try (FileIO io = table.io()) {
      OutputFile tmpFile = io.newOutputFile(absoluteFilename);
      EncryptedOutputFile encryptedOutputFile = table.encryption().encrypt(tmpFile);
      outputFile = encryptedOutputFile.encryptingOutputFile();
      keyMetadata = encryptedOutputFile.keyMetadata();
    }

    switch (fileFormat) {
      case AVRO:
        icebergDataWriter =
            Avro.writeData(outputFile)
                .createWriterFunc(org.apache.iceberg.data.avro.DataWriter::create)
                .schema(table.schema())
                .withSpec(table.spec())
                .withPartition(partitionKey)
<<<<<<< HEAD
                .withKeyMetadata(keyMetadata)
=======
                .metricsConfig(metricsConfig)
>>>>>>> 3708ad65
                .overwrite()
                .build();
        break;
      case PARQUET:
        icebergDataWriter =
            Parquet.writeData(outputFile)
                .createWriterFunc(GenericParquetWriter::buildWriter)
                .schema(table.schema())
                .withSpec(table.spec())
                .withPartition(partitionKey)
<<<<<<< HEAD
                .withKeyMetadata(keyMetadata)
=======
                .metricsConfig(metricsConfig)
>>>>>>> 3708ad65
                .overwrite()
                .build();
        break;
      case ORC:
        throw new UnsupportedOperationException("ORC file format not currently supported.");
      default:
        throw new RuntimeException("Unknown File Format: " + fileFormat);
    }
    activeIcebergWriters.inc();
    LOG.info(
        "Opened {} writer for table '{}', partition {}. Writing to path: {}",
        fileFormat,
        table.name(),
        partitionKey,
        absoluteFilename);
  }

  public void write(Record record) {

    icebergDataWriter.write(record);
  }

  public void close() throws IOException {
    try {
      icebergDataWriter.close();
    } catch (IOException e) {
      throw new IOException(
          String.format(
              "Failed to close %s writer for table %s, path: %s",
              fileFormat, table.name(), absoluteFilename),
          e);
    }
    activeIcebergWriters.dec();
    DataFile dataFile = icebergDataWriter.toDataFile();
    LOG.info(
        "Closed {} writer for table '{}' ({} records, {} bytes), path: {}",
        fileFormat,
        table.name(),
        dataFile.recordCount(),
        dataFile.fileSizeInBytes(),
        absoluteFilename);
    dataFilesWritten.inc();
  }

  public long bytesWritten() {
    return icebergDataWriter.length();
  }

  public DataFile getDataFile() {
    return icebergDataWriter.toDataFile();
  }

  public String path() {
    return absoluteFilename;
  }
}<|MERGE_RESOLUTION|>--- conflicted
+++ resolved
@@ -90,11 +90,7 @@
                 .schema(table.schema())
                 .withSpec(table.spec())
                 .withPartition(partitionKey)
-<<<<<<< HEAD
                 .withKeyMetadata(keyMetadata)
-=======
-                .metricsConfig(metricsConfig)
->>>>>>> 3708ad65
                 .overwrite()
                 .build();
         break;
@@ -105,11 +101,7 @@
                 .schema(table.schema())
                 .withSpec(table.spec())
                 .withPartition(partitionKey)
-<<<<<<< HEAD
                 .withKeyMetadata(keyMetadata)
-=======
-                .metricsConfig(metricsConfig)
->>>>>>> 3708ad65
                 .overwrite()
                 .build();
         break;
