#
# Licensed to the Apache Software Foundation (ASF) under one or more
# contributor license agreements.  See the NOTICE file distributed with
# this work for additional information regarding copyright ownership.
# The ASF licenses this file to You under the Apache License, Version 2.0
# (the "License"); you may not use this file except in compliance with
# the License.  You may obtain a copy of the License at
#
#    http://www.apache.org/licenses/LICENSE-2.0
#
# Unless required by applicable law or agreed to in writing, software
# distributed under the License is distributed on an "AS IS" BASIS,
# WITHOUT WARRANTIES OR CONDITIONS OF ANY KIND, either express or implied.
# See the License for the specific language governing permissions and
# limitations under the License.
#

import base64
import logging
from collections.abc import Iterable
from collections.abc import Mapping
from collections.abc import Sequence
from typing import Any
from typing import Optional
<<<<<<< HEAD
from typing import Sequence
from typing import List
=======

>>>>>>> bd47dc90
from google.api_core.exceptions import ServerError
from google.api_core.exceptions import TooManyRequests
from google.api_core.exceptions import GoogleAPICallError
from google.cloud import aiplatform

from apache_beam.ml.inference import utils
from apache_beam.ml.inference.base import PredictionResult
<<<<<<< HEAD
from apache_beam.utils import retry
import numpy as np
MSEC_TO_SEC = 1000
=======
from apache_beam.ml.inference.base import RemoteModelHandler
>>>>>>> bd47dc90

LOGGER = logging.getLogger("VertexAIModelHandlerJSON")

# pylint: disable=line-too-long


def _retry_on_appropriate_gcp_error(exception):
  """
  Retry filter that returns True if a returned HTTP error code is 5xx or 429.
  This is used to retry remote requests that fail, most notably 429
  (TooManyRequests.)

  Args:
    exception: the returned exception encountered during the request/response
      loop.

  Returns:
    boolean indication whether or not the exception is a Server Error (5xx) or
      a TooManyRequests (429) error.
  """
  return isinstance(exception, (TooManyRequests, ServerError))


class VertexAIModelHandlerJSON(RemoteModelHandler[Any,
                                                  PredictionResult,
                                                  aiplatform.Endpoint]):
  def __init__(
      self,
      endpoint_id: str,
      project: str,
      location: str,
      experiment: Optional[str] = None,
      network: Optional[str] = None,
      private: bool = False,
      *,
      min_batch_size: Optional[int] = None,
      max_batch_size: Optional[int] = None,
      max_batch_duration_secs: Optional[int] = None,
      **kwargs):
    """Implementation of the ModelHandler interface for Vertex AI.
    **NOTE:** This API and its implementation are under development and
    do not provide backward compatibility guarantees.
    Unlike other ModelHandler implementations, this does not load the model
    being used onto the worker and instead makes remote queries to a
    Vertex AI endpoint. In that way it functions more like a mid-pipeline
    IO. Public Vertex AI endpoints have a maximum request size of 1.5 MB.
    If you wish to make larger requests and use a private endpoint, provide
    the Compute Engine network you wish to use and set `private=True`

    Args:
      endpoint_id: the numerical ID of the Vertex AI endpoint to query
      project: the GCP project name where the endpoint is deployed
      location: the GCP location where the endpoint is deployed
      experiment: optional. experiment label to apply to the
        queries. See
        https://cloud.google.com/vertex-ai/docs/experiments/intro-vertex-ai-experiments
        for more information.
      network: optional. the full name of the Compute Engine
        network the endpoint is deployed on; used for private
        endpoints. The network or subnetwork Dataflow pipeline
        option must be set and match this network for pipeline
        execution.
        Ex: "projects/12345/global/networks/myVPC"
      private: optional. if the deployed Vertex AI endpoint is
        private, set to true. Requires a network to be provided
        as well.
      min_batch_size: optional. the minimum batch size to use when batching
        inputs.
      max_batch_size: optional. the maximum batch size to use when batching
        inputs.
      max_batch_duration_secs: optional. the maximum amount of time to buffer 
        a batch before emitting; used in streaming contexts.
    """
    self._batching_kwargs = {}
    self._env_vars = kwargs.get('env_vars', {})
    if min_batch_size is not None:
      self._batching_kwargs["min_batch_size"] = min_batch_size
    if max_batch_size is not None:
      self._batching_kwargs["max_batch_size"] = max_batch_size
    if max_batch_duration_secs is not None:
      self._batching_kwargs["max_batch_duration_secs"] = max_batch_duration_secs

    if private and network is None:
      raise ValueError(
          "A VPC network must be provided to use a private endpoint.")

    # TODO: support the full list of options for aiplatform.init()
    # See https://cloud.google.com/python/docs/reference/aiplatform/latest/google.cloud.aiplatform#google_cloud_aiplatform_init
    aiplatform.init(
        project=project,
        location=location,
        experiment=experiment,
        network=network)

    # Check for liveness here but don't try to actually store the endpoint
    # in the class yet
    self.endpoint_name = endpoint_id
    self.location = location
    self.is_private = private

    _ = self._retrieve_endpoint(
        self.endpoint_name, self.location, self.is_private)

    super().__init__(
        namespace='VertexAIModelHandlerJSON',
        retry_filter=_retry_on_appropriate_gcp_error,
        **kwargs)

  def _retrieve_endpoint(
      self, endpoint_id: str, location: str,
      is_private: bool) -> aiplatform.Endpoint:
    """Retrieves an AI Platform endpoint and queries it for liveness/deployed
    models.

    Args:
      endpoint_id: the numerical ID of the Vertex AI endpoint to retrieve.
      is_private: a boolean indicating if the Vertex AI endpoint is a private
        endpoint
    Returns:
      An aiplatform.Endpoint object
    Raises:
      ValueError: if endpoint is inactive or has no models deployed to it.
    """
    if is_private:
      endpoint: aiplatform.Endpoint = aiplatform.PrivateEndpoint(
          endpoint_name=endpoint_id, location=location)
      LOGGER.debug("Treating endpoint %s as private", endpoint_id)
    else:
      endpoint = aiplatform.Endpoint(
          endpoint_name=endpoint_id, location=location)
      LOGGER.debug("Treating endpoint %s as public", endpoint_id)

    try:
      mod_list = endpoint.list_models()
    except Exception as e:
      raise ValueError(
          "Failed to contact endpoint %s, got exception: %s", endpoint_id, e)

    if len(mod_list) == 0:
      raise ValueError("Endpoint %s has no models deployed to it.", endpoint_id)

    return endpoint

  def create_client(self) -> aiplatform.Endpoint:
    """Loads the Endpoint object used to build and send prediction request to
    Vertex AI.
    """
    # Check to make sure the endpoint is still active since pipeline
    # construction time
    ep = self._retrieve_endpoint(
        self.endpoint_name, self.location, self.is_private)
    return ep

  def request(
      self,
      batch: Sequence[Any],
      model: aiplatform.Endpoint,
      inference_args: Optional[dict[str, Any]] = None
  ) -> Iterable[PredictionResult]:
    """ Sends a prediction request to a Vertex AI endpoint containing batch
    of inputs and matches that input with the prediction response from
    the endpoint as an iterable of PredictionResults.

    Args:
      batch: a sequence of any values to be passed to the Vertex AI endpoint.
        Should be encoded as the model expects.
      model: an aiplatform.Endpoint object configured to access the desired
        model.
      inference_args: any additional arguments to send as part of the
        prediction request.

    Returns:
      An iterable of Predictions.
    """
    prediction = model.predict(instances=list(batch), parameters=inference_args)
    return utils._convert_to_result(
        batch, prediction.predictions, prediction.deployed_model_id)

  def validate_inference_args(self, inference_args: Optional[dict[str, Any]]):
    pass

  def batch_elements_kwargs(self) -> Mapping[str, Any]:
    return self._batching_kwargs

InputT = Any
class VertexAITritonModelHandler(ModelHandler[InputT,
                                            PredictionResult,
                                            aiplatform.Endpoint]):
    """
    A custom model handler for Vertex AI endpoints hosting Triton Inference Servers.
    It constructs a payload that Triton expects and calls the raw predict endpoint.
    """
    
    def __init__(self, 
                 project_id: str,
                 location: str,
                 endpoint_name: str,
                 input_name: str,
                 input_datatype: str, 
                 input_tensor_shape: List[int], 
                 output_tensor_name: Optional[str] = None,
                 network: Optional[str] = None,
                 private: bool = False,
                 experiment: Optional[str] = None,
                 *, 
                 min_batch_size: Optional[int] = None,
                 max_batch_size: Optional[int] = None,
                 max_batch_duration_secs: Optional[int] = None,
                 **kwargs
                 ):
        self.project_id = project_id
        self.location = location 
        self.endpoint_name = endpoint_name
        self.input_name = input_name
        self.input_datatype = input_datatype
        self.input_tensor_shape = input_tensor_shape 
        self.output_tensor_name = output_tensor_name
        self.network = network
        self.private = private
        self.experiment = experiment

        self._batching_kwargs = {}
        self._env_vars = kwargs.get('env_vars', {}) 
        if min_batch_size is not None:
            self._batching_kwargs["min_batch_size"] = min_batch_size
        if max_batch_size is not None:
            self._batching_kwargs["max_batch_size"] = max_batch_size
        if max_batch_duration_secs is not None:
            self._batching_kwargs["max_batch_duration_secs"] = max_batch_duration_secs

        if self.private and self.network is None:
            raise ValueError(
                "A VPC network must be provided ('network' arg) to use a private endpoint.")
        try:
             aiplatform.init(
                project=self.project_id,
                location=self.location,
                experiment=self.experiment,
                network=self.network)
             LOGGER.info(
                 "Initialized aiplatform client for project=%s, location=%s",
                 self.project_id, self.location)
        except Exception as e:
            LOGGER.error("Failed to initialize aiplatform client: %s", e, exc_info=True)
            raise RuntimeError(f"Could not initialize Google Cloud AI Platform client: {e}") from e
        
        try:
            LOGGER.info("Performing initial liveness check for endpoint %s...", self.endpoint_name)
            full_endpoint_id_for_check = self.endpoint_name
            if not full_endpoint_id_for_check.startswith('projects/'):
                full_endpoint_id_for_check = f"projects/{self.project_id}/locations/{self.location}/endpoints/{self.endpoint_name}"
            _ = self._retrieve_endpoint(
                endpoint_id=full_endpoint_id_for_check, 
                project=self.project_id, 
                location=self.location,
                is_private=self.private)
            LOGGER.info("Initial liveness check successful.")
        except ValueError as e:
            LOGGER.warning("Initial liveness check for endpoint %s failed: %s. "
                           "Will retry in load_model.", self.endpoint_name, e)
        except Exception as e:
             LOGGER.warning("Unexpected error during initial liveness check for endpoint %s: %s. "
                           "Will retry in load_model.", self.endpoint_name, e, exc_info=True)
        # Configure AdaptiveThrottler and throttling metrics for client-side
        # throttling behavior.
        # See https://docs.google.com/document/d/1ePorJGZnLbNCmLD9mR7iFYOdPsyDA1rDnTpYnbdrzSU/edit?usp=sharing
        # for more details.
        self.throttled_secs = Metrics.counter(
        VertexAITritonModelHandler, "cumulativeThrottlingSeconds")
        self.throttler = AdaptiveThrottler(
        window_ms=1, bucket_ms=1, overload_ratio=2) 
    def load_model(self) -> aiplatform.Endpoint:
        """Loads the Endpoint object for inference, performing liveness check."""
        
        endpoint_id_to_load = self.endpoint_name
        if not endpoint_id_to_load.startswith('projects/'):
             endpoint_id_to_load = f"projects/{self.project_id}/locations/{self.location}/endpoints/{self.endpoint_name}"

        LOGGER.info("Loading/Retrieving Vertex AI endpoint: %s", endpoint_id_to_load)
        ep = self._retrieve_endpoint(
            endpoint_id=endpoint_id_to_load,
            project=self.project_id,
            location=self.location,
            is_private=self.private)
        LOGGER.info("Successfully retrieved endpoint object: %s", ep.name)
        return ep

    def _retrieve_endpoint(
        self, endpoint_id: str, project: str, location: str,
        is_private: bool) -> aiplatform.Endpoint:
        """Retrieves an AI Platform endpoint object. Includes liveness check."""
        
        endpoint_class = aiplatform.Endpoint
        log_msg = f"Treating endpoint {endpoint_id} as public"
        if is_private:
            endpoint_class = aiplatform.PrivateEndpoint
            log_msg = f"Treating endpoint {endpoint_id} as private"

        LOGGER.debug(log_msg)
        endpoint = endpoint_class(
            endpoint_name=endpoint_id, project=project, location=location)
        try:
            mod_list = endpoint.list_models()
            LOGGER.debug("Endpoint %s list_models() response: %s", endpoint.name, mod_list)
        except Exception as e:
            raise ValueError(
                f"Failed to contact endpoint {endpoint.name} or endpoint is invalid. "
                f"Error: {e}") from e

        if not mod_list:
            raise ValueError(f"Endpoint {endpoint.name} has no models deployed to it "
                             f"(according to Vertex AI).")
        return endpoint

    @retry.with_exponential_backoff(
        num_retries=5, 
        retry_filter=_retry_on_appropriate_gcp_error)
    def send_request(
        self,
        batch: Sequence[InputT],
        model: aiplatform.Endpoint, 
        inference_args: Optional[Dict[str, Any]]): 
        """
        Sends a single rawPredict request to the endpoint.
        Handles throttling, data formatting, and retries.
        """
        throttle_delay_secs = 5 


        while self.throttler.throttle_request(time.time() * MSEC_TO_SEC):
            LOGGER.info(
                "Delaying request for %d seconds due to previous failures for endpoint %s",
                throttle_delay_secs, model.name)
            time.sleep(throttle_delay_secs)
            self.throttled_secs.inc(throttle_delay_secs)

        batch_size = len(batch)
        tensor_shape = [batch_size] + self.input_tensor_shape

        data_list = []
        if self.input_datatype == "BYTES":
            try:
                data_list = [base64.b64encode(item).decode('utf-8') for item in batch]
            except TypeError as e:
                 LOGGER.error("Input data for BYTES tensor could not be base64 encoded. "
                              "Ensure all elements in the batch are bytes-like. Error: %s", e)
                 raise ValueError("Invalid input data type for BYTES tensor.") from e
        elif self.input_datatype in ["FP64", "FP32", "FP16", "INT64", "INT32", "INT16", "INT8", "UINT64", "UINT32", "UINT16", "UINT8", "BOOL"]:
            flat_list = []
            try:
                for item in batch:
                    if isinstance(item, (np.ndarray, np.generic)):
                        flat_list.extend(item.flatten().tolist())
                    elif isinstance(item, list):
                        if not item: continue 
                        if isinstance(item[0], list): 
                           for sub_list in item: flat_list.extend(sub_list)
                        else: 
                           flat_list.extend(item)
                    elif isinstance(item, (int, float, bool, np.number)):
                        flat_list.append(item)
                    else:
                        raise TypeError(f"Unsupported item type in batch for numerical tensor: {type(item)}")
                data_list = flat_list
            except Exception as e:
                LOGGER.error("Failed to flatten batch data for numerical input '%s' (dtype %s): %s",
                             self.input_name, self.input_datatype, e, exc_info=True)
                raise ValueError(f"Input data could not be processed for {self.input_datatype} tensor.") from e
        else:
            raise NotImplementedError(
                f"Data formatting for input datatype '{self.input_datatype}' "
                "is not implemented.")

        payload = {
            "inputs": [
                {
                    "name": self.input_name,
                    "shape": tensor_shape,
                    "datatype": self.input_datatype,
                    "data": data_list,
                }
            ]
        }

        try:
            start_time = time.time()
            prediction_response = model.raw_predict(
                body=payload, 
                headers=None 
            )

            latency_ms = (time.time() - start_time) * MSEC_TO_SEC
            self.throttler.successful_request(int(latency_ms))
            return prediction_response

        except TooManyRequests as e:
            LOGGER.warning("Request failed with TooManyRequests (429) for endpoint %s: %s. Will retry.", model.name, e)
            raise
        except ServerError as e:
            LOGGER.warning("Request failed with ServerError (%s) for endpoint %s: %s. Will retry.", e.code, model.name, e)
            raise
        except GoogleAPICallError as e:
            LOGGER.error("Request failed with GoogleAPICallError for endpoint %s: %s", model.name, e, exc_info=True)
        except Exception as e:
            LOGGER.error("Unexpected error during raw_predict for endpoint %s: %s", model.name, e, exc_info=True)
            raise RuntimeError(f"Unexpected error during Vertex AI raw_predict call: {e}") from e

    def run_inference(
        self,
        batch: Sequence[InputT],
        model: aiplatform.Endpoint, 
        inference_args: Optional[Dict[str, Any]] = None 
    ) -> Iterable[PredictionResult]:
        """
        Sends a prediction request with the Triton-specific payload structure.

        Args:
            batch: A sequence of input examples.
            model: The `aiplatform.Endpoint` object from `load_model`.
            inference_args: Optional. Usually unused for Triton rawPredict.

        Returns:
            An iterable of PredictionResult objects.
        """
        if not batch:
            return []

        response_dict = self.send_request(batch, model, inference_args)

        if not isinstance(response_dict, dict) or 'outputs' not in response_dict:
            raise ValueError(f"Unexpected response format from raw_predict. "
                             f"Expected dict with 'outputs' key, got: {type(response_dict)}")

        outputs = response_dict.get('outputs', [])
        if not isinstance(outputs, list) or not outputs:
            raise ValueError(f"Expected 'outputs' to be a non-empty list, got: {outputs}")
        output_data = None
        found_output_tensor = None
        if self.output_tensor_name:
            for tensor in outputs:
                if tensor.get('name') == self.output_tensor_name:
                    found_output_tensor = tensor
                    break
            if not found_output_tensor:
                raise ValueError(
                    f"Output tensor named '{self.output_tensor_name}' not found in response: {outputs}")
        else:
            found_output_tensor = outputs[0]
            LOGGER.debug("Using data from the first output tensor: %s",
                         found_output_tensor.get('name', 'Unnamed'))

        output_data = found_output_tensor.get('data')
        if output_data is None:
             raise ValueError(
                f"Could not find 'data' in the selected output tensor: {found_output_tensor}")

        output_datatype = found_output_tensor.get('datatype')
        processed_predictions = []

        if output_datatype == 'BYTES':
            try:
                processed_predictions = [base64.b64decode(item) for item in output_data]
            except Exception as e:
                LOGGER.error("Failed to base64 decode BYTES output data: %s", e, exc_info=True)
                raise ValueError("Output data could not be base64 decoded.") from e
        else:
            output_shape = found_output_tensor.get('shape')
            if not output_shape or output_shape[0] != len(batch):
                 LOGGER.warning("Output shape %s in response does not match batch size %d. "
                                "Attempting to proceed, but results may be incorrect.",
                                output_shape, len(batch))
                 if len(output_data) == len(batch):
                     processed_predictions = output_data 
                 else:
                     raise ValueError(f"Cannot reconcile output shape {output_shape} "
                                      f"and data length {len(output_data)} with batch size {len(batch)}")

            else:
                elements_per_item = 1
                if len(output_shape) > 1:
                    elements_per_item = int(np.prod(output_shape[1:]))
                if len(output_data) != elements_per_item * len(batch):
                    raise ValueError(f"Total elements in output data ({len(output_data)}) does not match "
                                     f"expected based on shape ({output_shape}) and batch size ({len(batch)}).")
                processed_predictions = []
                for i in range(len(batch)):
                    start_index = i * elements_per_item
                    end_index = start_index + elements_per_item
                    element_prediction = output_data[start_index:end_index]
                    if elements_per_item == 1:
                         processed_predictions.append(element_prediction[0])
                    else:
                         processed_predictions.append(element_prediction)
        if len(processed_predictions) != len(batch):
            raise ValueError(
                f"Input batch size {len(batch)} does not match "
                f"parsed output size {len(processed_predictions)}. Response: {response_dict}")
        model_id_for_result = response_dict.get('model_name', 'unknown_triton_model')
        if 'model_version' in response_dict:
            model_id_for_result += f":{response_dict['model_version']}"

        return utils._convert_to_result(batch, processed_predictions, model_id_for_result)
    
    def validate_inference_args(self, inference_args: Optional[Dict[str, Any]]):
        pass
    
    def batch_elements_kwargs(self) -> Mapping[str, Any]:
        return self._batching_kwargs
    
<|MERGE_RESOLUTION|>--- conflicted
+++ resolved
@@ -22,12 +22,8 @@
 from collections.abc import Sequence
 from typing import Any
 from typing import Optional
-<<<<<<< HEAD
-from typing import Sequence
 from typing import List
-=======
-
->>>>>>> bd47dc90
+
 from google.api_core.exceptions import ServerError
 from google.api_core.exceptions import TooManyRequests
 from google.api_core.exceptions import GoogleAPICallError
@@ -35,13 +31,10 @@
 
 from apache_beam.ml.inference import utils
 from apache_beam.ml.inference.base import PredictionResult
-<<<<<<< HEAD
 from apache_beam.utils import retry
 import numpy as np
 MSEC_TO_SEC = 1000
-=======
 from apache_beam.ml.inference.base import RemoteModelHandler
->>>>>>> bd47dc90
 
 LOGGER = logging.getLogger("VertexAIModelHandlerJSON")
 
