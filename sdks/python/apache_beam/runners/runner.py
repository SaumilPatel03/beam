--- conflicted
+++ resolved
@@ -30,10 +30,7 @@
 from apache_beam.options.pipeline_options import SetupOptions
 from apache_beam.options.pipeline_options import StandardOptions
 from apache_beam.options.pipeline_options import TypeOptions
-<<<<<<< HEAD
 from apache_beam.portability import common_urns
-=======
->>>>>>> 1755dd5c
 from apache_beam.portability.api import beam_runner_api_pb2
 from apache_beam.runners.common import group_by_key_input_visitor
 from apache_beam.transforms import environments
@@ -155,11 +152,7 @@
       transform(PBegin(p))
     return p.run()
 
-<<<<<<< HEAD
-  def run_full_pipeline(
-=======
   def run_portable_pipeline(
->>>>>>> 1755dd5c
       self, pipeline: beam_runner_api_pb2.Pipeline,
       options: PipelineOptions) -> 'PipelineResult':
     """Execute the entire pipeline.
@@ -196,11 +189,7 @@
     if options.view_as(SetupOptions).sdk_location == 'default':
       options.view_as(SetupOptions).sdk_location = 'container'
 
-<<<<<<< HEAD
-    return self.run_full_pipeline(
-=======
     return self.run_portable_pipeline(
->>>>>>> 1755dd5c
         pipeline.to_runner_api(
             default_environment=self.default_environment(options)),
         options)
@@ -225,9 +214,6 @@
       self,
       pipeline_proto: beam_runner_api_pb2.Pipeline,
       supported_requirements: Iterable[str]):
-    # type: (beam_runner_api_pb2.Pipeline) -> None
-
-<<<<<<< HEAD
     """Check that this runner can satisfy all pipeline requirements."""
 
     # Imported here to avoid circular dependencies.
@@ -252,8 +238,6 @@
             raise NotImplementedError(timer.time_domain)
 
 
-=======
->>>>>>> 1755dd5c
 # FIXME: replace with PipelineState(str, enum.Enum)
 class PipelineState(object):
   """State of the Pipeline, as returned by :attr:`PipelineResult.state`.
