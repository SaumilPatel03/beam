--- conflicted
+++ resolved
@@ -284,16 +284,12 @@
     // Mocking is not easily compatible with annotation analysis, so we manually record
     // the method call.
     runner.onTimer(
-<<<<<<< HEAD
-        timerId, window, new Instant(timestamp), new Instant(timestamp), TimeDomain.EVENT_TIME);
-=======
         timerId,
         timerId,
         window,
         new Instant(timestamp),
         new Instant(timestamp),
         TimeDomain.EVENT_TIME);
->>>>>>> 4fc924a8
 
     assertThat(
         underlying.firedTimers,
@@ -331,10 +327,7 @@
     @Override
     public void onTimer(
         String timerId,
-<<<<<<< HEAD
-=======
         String timerFamilyId,
->>>>>>> 4fc924a8
         BoundedWindow window,
         Instant timestamp,
         Instant outputTimestamp,
@@ -480,10 +473,7 @@
       BoundedWindow window = ((StateNamespaces.WindowNamespace) namespace).getWindow();
       toTrigger.onTimer(
           timer.getTimerId(),
-<<<<<<< HEAD
-=======
           timer.getTimerFamilyId(),
->>>>>>> 4fc924a8
           window,
           timer.getTimestamp(),
           timer.getOutputTimestamp(),
